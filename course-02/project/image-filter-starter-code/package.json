{
  "name": "udacity-c2-image-filter",
  "version": "1.0.0",
  "description": "",
  "main": "index.js",
  "scripts": {
    "test": "echo \"Error: no test specified\" && exit 1",
    "clean": "rimraf www/ || true",
    "build": "npm run clean && tsc && cp package.json www/package.json && mkdir www/tmp/ && cd www && zip -r Archive.zip . && cd ..",
<<<<<<< HEAD
    "dev": "ts-node-dev --respawn --transpile-only ./src/server.ts"
=======
    "dev": "ts-node-dev ./src/server.ts"
>>>>>>> 31a8c149
  },
  "repository": {
    "type": "git",
    "url": "git+https://github.com/grutt/udacity-c2-image-filter.git"
  },
  "author": "",
  "license": "ISC",
  "bugs": {
    "url": "https://github.com/grutt/udacity-c2-image-filter/issues"
  },
  "homepage": "https://github.com/grutt/udacity-c2-image-filter#readme",
  "devDependencies": {
    "@types/bluebird": "^3.5.33",
    "@types/express": "^4.17.0",
    "@types/node": "^11.13.17",
    "ts-node-dev": "^1.0.0-pre.40",
    "tslint": "^5.18.0",
    "typescript": "^3.5.3"
  },
  "dependencies": {
    "express": "^4.17.1",
    "jimp": "^0.16.1",
    "rimraf": "^3.0.2",
    "lodash": "^4.17.15"
  }
}<|MERGE_RESOLUTION|>--- conflicted
+++ resolved
@@ -7,11 +7,7 @@
     "test": "echo \"Error: no test specified\" && exit 1",
     "clean": "rimraf www/ || true",
     "build": "npm run clean && tsc && cp package.json www/package.json && mkdir www/tmp/ && cd www && zip -r Archive.zip . && cd ..",
-<<<<<<< HEAD
     "dev": "ts-node-dev --respawn --transpile-only ./src/server.ts"
-=======
-    "dev": "ts-node-dev ./src/server.ts"
->>>>>>> 31a8c149
   },
   "repository": {
     "type": "git",
